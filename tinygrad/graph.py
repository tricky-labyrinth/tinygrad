--- conflicted
+++ resolved
@@ -4,13 +4,8 @@
 except ImportError:
   nx = None # graph won't work
 from collections import defaultdict
-<<<<<<< HEAD
 from typing import Dict, List, Optional, Union
-from tinygrad.ops import UnaryOps, BinaryOps, ReduceOps, MovementOps, LoadOps, FusedOps, Op, OpType, LazyOp
-=======
-from typing import Dict, List, Optional
 from tinygrad.ops import UnaryOps, BinaryOps, ReduceOps, MovementOps, LoadOps, TernaryOps, Op, OpType, LazyOp
->>>>>>> 56ee97b3
 from tinygrad.tensor import LazyBuffer
 from tinygrad.helpers import GRAPH, GRAPHPATH, PRUNEGRAPH, DARKGRAPH, DEBUG, GlobalCounters
 from tinygrad.runtime.lib import RawConst
@@ -106,50 +101,35 @@
   if type(cur) == LazyOp:
     child_shapes = [log_intermediate_op(cur, s) for s in cur.src]
 
-    if type(cur_op) in [BinaryOps, UnaryOps, FusedOps]:
+    if type(cur_op) in [BinaryOps, UnaryOps, TernaryOps]:
       inherited_shape = child_shapes[0]
     elif type(cur_op) == ReduceOps:
       inherited_shape = cur.arg
-    elif type(cur_op) in [MovementOps, LoadOps, FusedOps]:
-      raise NotImplementedError()
     else:
-      raise NotImplementedError()
+      raise NotImplementedError() # this shouldn't happen?
 
-  else: pass # buffers are DAG leaves
+  else: inherited_shape = cur.shape # buffers are DAG leaves
 
   G.add_node(nm(cur))
   if any(attr not in G.nodes[nm(cur)] for attr in ['label', 'fillcolor', 'color', 'style', 'prunable']):
     dashed = type(cur) == LazyBuffer and not cur.realized and ((cur_op.op == LoadOps and hasattr(cur, "_backing")) or (hasattr(cur, "st") and not cur.st.contiguous))
-    G.nodes[nm(cur)]['label'] = f"inter-buffer {cur.shape}{str_dtype(cur.dtype)}" if type(cur) == LazyBuffer else f"inter-op {inherited_shape}"
+    G.nodes[nm(cur)]['label'] = f"inter-buffer {inherited_shape}{str_dtype(cur.dtype)}" if type(cur) == LazyBuffer else f"inter-op {inherited_shape}"
     G.nodes[nm(cur)]['fillcolor'] = (top_colors[type(cur_op)] + ('60' if phantom else ('80' if dashed else str()))) if type(cur_op) in top_colors else "#ffffff"
     G.nodes[nm(cur)]['color'] = 'white' if phantom ^ bool(DARKGRAPH) else 'black'
     G.nodes[nm(cur)]['style'] = ('filled, dashed' if dashed else 'filled')
     G.nodes[nm(cur)]['prunable'] = type(cur_op) in [LoadOps, MovementOps]
 
-  return inherited_shape if type(cur) == LazyOp else cur.shape
+  return inherited_shape
 
 top_colors = {LoadOps: '#FFFF80', UnaryOps: "#c0c0c0", ReduceOps: "#8080ff", BinaryOps: "#c0c0c0", MovementOps: "#80ff80", FusedOps: "#ff8080"}
 def log_op(ret: LazyBuffer, ast: LazyOp, show_graph: Optional[bool] = None, phantom=False, kernel_op=False):
   if show_graph is None: show_graph = bool(GRAPH)
   if not DEBUG and not show_graph: return
   op: List[Op] = [x.op for x in ast.get_lazyops()]
-<<<<<<< HEAD
   inp: List[LazyBuffer] = [x for x in ast.buffers if not isinstance(x.realized, RawConst)]
-  # oporder = [LoadOps, FusedOps, ReduceOps, BinaryOps, UnaryOps, MovementOps]
-  # optype = type(sorted(op, key=lambda x: oporder.index(type(x)))[0])
   optype = type(ast.op)
   cnts[optype] += 1
   if DEBUG >= 6: print(f"{op} : {', '.join([f'{x.shape}-<{nm(x)}>' for x in inp])} -> {ret.shape}-<{nm(ret)}>")
-=======
-  inp: List[LazyBuffer] = [x for x in ast.buffers if not isinstance(x.realized, RawConst) or GRAPH > 1]
-  oporder = [LoadOps, TernaryOps, ReduceOps, BinaryOps, UnaryOps, MovementOps]
-  optype = type(sorted(op, key=lambda x: oporder.index(type(x)))[0])
-  cnts[optype] += 1
-  if DEBUG >= 6: print(f"{op} : {', '.join([f'{x.shape}-<{nm(x)}>' for x in inp])} -> {ret.shape}-<{nm(ret)}>")
-  if show_graph:
-    top_colors = {LoadOps: '#FFFF80', UnaryOps: "#c0c0c0", ReduceOps: "#8080ff", BinaryOps: "#c0c0c0", MovementOps: "#80ff80", TernaryOps: "#ff8080"}
-    dashed = (optype == LoadOps and hasattr(ret, "_backing")) or (hasattr(ret, "st") and not ret.st.contiguous)  # type: ignore
->>>>>>> 56ee97b3
 
   if show_graph:
     for s in ast.src:
